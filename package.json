--- conflicted
+++ resolved
@@ -2,11 +2,7 @@
     "name": "unreal-angelscript-billw",
     "displayName": "Unreal Angelscript (billw fork)",
     "description": "Language Server and Debug Adapter for use with the UnrealEngine-Angelscript plugin from https://github.com/Hazelight/UnrealEngine-Angelscript",
-<<<<<<< HEAD
     "version": "1.8.0",
-=======
-    "version": "1.7.9",
->>>>>>> fc1785a0
     "publisher": "Hazelight",
     "icon": "resources/angelscript_unreal.png",
     "engines": {
